"""
The MIT License (MIT)

Copyright (c) 2017-2021 TwitchIO

Permission is hereby granted, free of charge, to any person obtaining a
copy of this software and associated documentation files (the "Software"),
to deal in the Software without restriction, including without limitation
the rights to use, copy, modify, merge, publish, distribute, sublicense,
and/or sell copies of the Software, and to permit persons to whom the
Software is furnished to do so, subject to the following conditions:

The above copyright notice and this permission notice shall be included in
all copies or substantial portions of the Software.

THE SOFTWARE IS PROVIDED "AS IS", WITHOUT WARRANTY OF ANY KIND, EXPRESS
OR IMPLIED, INCLUDING BUT NOT LIMITED TO THE WARRANTIES OF MERCHANTABILITY,
FITNESS FOR A PARTICULAR PURPOSE AND NONINFRINGEMENT. IN NO EVENT SHALL THE
AUTHORS OR COPYRIGHT HOLDERS BE LIABLE FOR ANY CLAIM, DAMAGES OR OTHER
LIABILITY, WHETHER IN AN ACTION OF CONTRACT, TORT OR OTHERWISE, ARISING
FROM, OUT OF OR IN CONNECTION WITH THE SOFTWARE OR THE USE OR OTHER
DEALINGS IN THE SOFTWARE.
"""

import datetime
from typing import List, Optional

from twitchio import PartialUser, Client, Channel, CustomReward


__all__ = (
    "PoolError",
    "PoolFull",
    "PubSubMessage",
    "PubSubBitsMessage",
    "PubSubBitsBadgeMessage",
    "PubSubChatMessage",
    "PubSubBadgeEntitlement",
    "PubSubChannelPointsMessage",
<<<<<<< HEAD
    "PubSubModerationAction",
=======
>>>>>>> 7f2a1f71
    "PubSubModerationActionModeratorAdd",
    "PubSubModerationActionBanRequest",
    "PubSubModerationActionChannelTerms",
)


class PubSubError(Exception):
    pass


class ConnectionFailure(PubSubError):
    pass


class PoolError(PubSubError):
    pass


class PoolFull(PoolError):
    pass


class PubSubChatMessage:
    """
    A message received from twitch.

    Attributes
    -----------
    content: :class:`str`
        The content received
    id: :class:`str`
        The id of the payload
    type: :class:`str`
        The payload type
    """

    __slots__ = "content", "id", "type"

    def __init__(self, content: str, id: str, type: str):
        self.content = content
        self.id = int(id)
        self.type = type


class PubSubBadgeEntitlement:
    """
    A badge entitlement

    Attributes
    -----------
    new: :class:`int`
        The new badge
    old: :class:`int`
        The old badge
    """

    __slots__ = "new", "old"

    def __init__(self, new: int, old: int):
        self.new = new
        self.old = old


class PubSubMessage:
    """
    A message from the pubsub websocket

    Attributes
    -----------
    topic: :class:`str`
        The topic subscribed to
    """

    __slots__ = "topic", "_data"

    def __init__(self, client: Client, topic: Optional[str], data: dict):
        self.topic = topic
        self._data = data


class PubSubBitsMessage(PubSubMessage):
    """
    A Bits message

    Attributes
    -----------
    message: :class:`PubSubChatMessage`
        The message sent along with the bits.
    badge_entitlement: Optional[:class:`PubSubBadgeEntitlement`]
        The badges received, if any.
    bits_used: :class:`int`
        The amount of bits used.
    channel_id: :class:`int`
        The channel the bits were given to.
    user: :class:`twitchio.PartialUser`
        The user giving the bits.
    version: :class:`str`
        The event version.
    """

    __slots__ = "badge_entitlement", "bits_used", "channel_id", "context", "anonymous", "message", "user", "version"

    def __init__(self, client: Client, topic: str, data: dict):
        super().__init__(client, topic, data)

        self.message = PubSubChatMessage(data["chat_message"], data["message_id"], data["message_type"])
        self.badge_entitlement = (
            PubSubBadgeEntitlement(data["badge_entitlement"]["new_version"], data["badge_entitlement"]["old_version"])
            if data["badge_entitlement"]
            else None
        )
        self.bits_used: int = data["bits_used"]
        self.channel_id: int = int(data["channel_id"])
        self.user = (
            PartialUser(client._http, data["user_id"], data["user_name"]) if data["user_id"] is not None else None
        )
        self.version: str = data["version"]


class PubSubBitsBadgeMessage(PubSubMessage):
    """
    A Badge message

    Attributes
    -----------
    user: :class:`twitchio.PartialUser`
        The user receiving the badge.
    channel: :class:`twitchio.Channel`
        The channel the user received the badge on.
    badge_tier: :class:`int`
        The tier of the badge
    message: :class:`str`
        The message sent in chat.
    timestamp: :class:`datetime.datetime`
        The time the event happened
    """

    __slots__ = "user", "channel", "badge_tier", "message", "timestamp"

    def __init__(self, client: Client, topic: str, data: dict):
        super().__init__(client, topic, data)
        self.user = PartialUser(client._http, data["user_id"], data["user_name"])
        self.channel: Channel = client.get_channel(data["channel_name"]) or Channel(
            name=data["channel_name"], websocket=client._connection
        )
        self.badge_tier: int = data["badge_tier"]
        self.message: str = data["chat_message"]
        self.timestamp = datetime.datetime.strptime(data["time"][0:25] + data["time"][28:], "%Y-%m-%dT%H:%M:%S.%fZ")


class PubSubChannelPointsMessage(PubSubMessage):
    """
    A Channel points redemption

    Attributes
    -----------
    timestamp: :class:`datetime.datetime`
        The timestamp the event happened.
    channel_id: :class:`int`
        The channel the reward was redeemed on.
    id: :class:`str`
        The id of the reward redemption.
    user: :class:`twitchio.PartialUser`
        The user redeeming the reward.
    reward: :class:`twitchio.CustomReward`
        The reward being redeemed.
    input: Optional[:class:`str`]
        The input the user gave, if any.
    status: :class:`str`
        The status of the reward.
    """

    __slots__ = "timestamp", "channel_id", "user", "id", "reward", "input", "status"

    def __init__(self, client: Client, topic: str, data: dict):
        super().__init__(client, topic, data)

        redemption = data["message"]["data"]["redemption"]

        self.timestamp = datetime.datetime.strptime(
            redemption["redeemed_at"][0:25] + redemption["redeemed_at"][28:], "%Y-%m-%dT%H:%M:%S.%fZ"
        )
        self.channel_id: int = int(redemption["channel_id"])
        self.id: str = redemption["id"]
        self.user = PartialUser(client._http, redemption["user"]["id"], redemption["user"]["display_name"])
        self.reward = CustomReward(client._http, redemption["reward"], PartialUser(client._http, self.channel_id, None))
        self.input: Optional[str] = redemption.get("user_input")
        self.status: str = redemption["status"]


<<<<<<< HEAD
class PubSubModerationAction(PubSubMessage):
    """
    A basic moderation action.

    Attributes
    -----------
    action: :class:`str`
        The action taken.
    args: List[:class:`str`]
        The arguments given to the command.
    created_by: :class:`twitchio.PartialUser`
        The user that created the action.
    message_id: :class:`str`
        The id of the message that created this action.
    target: :class:`twitchio.PartialUser`
        The target of this action.
    from_automod: :class:`bool`
        Whether this action was done automatically or not.
    """
=======
class PubSubModerationActionBanRequest(PubSubMessage):
>>>>>>> 7f2a1f71

    __slots__ = "action", "args", "created_by", "message_id", "target", "from_automod"

    def __init__(self, client: Client, topic: str, data: dict):
        super().__init__(client, topic, data)
        self.action: str = data["message"]["data"]["moderation_action"]
        self.args: List[str] = data["message"]["data"]["args"]
        self.created_by = PartialUser(
            client._http, data["message"]["data"]["created_by_user_id"], data["message"]["data"]["created_by"]
        )
        self.message_id: str = data["message"]["data"]["msg_id"]
        self.target = (
            PartialUser(
                client._http, data["message"]["data"]["target_user_id"], data["message"]["data"]["target_user_login"]
            )
            if data["message"]["data"]["target_user_id"]
            else None
        )
        self.from_automod: bool = data["message"]["data"]["from_automod"]


<<<<<<< HEAD
class PubSubModerationActionBanRequest(PubSubMessage):
    """
    A Ban/Unban event

    Attributes
    -----------
    action: :class:`str`
        The action taken.
    args: List[:class:`str`]
        The arguments given to the command.
    created_by: :class:`twitchio.PartialUser`
        The user that created the action.
    target: :class:`twitchio.PartialUser`
        The target of this action.
    from_automod: :class:`bool`
        Whether this action was done automatically or not.
    """

    __slots__ = "action", "args", "created_by", "message_id", "target", "from_automod"

    def __init__(self, client: Client, topic: str, data: dict):
        super().__init__(client, topic, data)
        self.action: str = data["message"]["data"]["moderation_action"]
        self.args: List[str] = data["message"]["data"]["moderator_message"]
        self.created_by = PartialUser(
            client._http, data["message"]["data"]["created_by_id"], data["message"]["data"]["created_by_login"]
        )
        self.target = (
            PartialUser(
                client._http, data["message"]["data"]["target_user_id"], data["message"]["data"]["target_user_login"]
            )
            if data["message"]["data"]["target_user_id"]
            else None
        )
        self.from_automod: bool = data["message"]["data"]["from_automod"]


class PubSubModerationActionChannelTerms(PubSubMessage):
    """
    A channel Terms update.

    Attributes
    -----------
    type: :class:`str`
        The type of action taken.
    channel_id: :class:`int`
        The channel id the action occurred on.
    id: :class:`str`
        The id of the Term.
    text: :class:`str`
        The text of the modified Term.
    requester: :class:`twitchio.PartialUser`
        The requester of this Term.
    """
=======
class PubSubModerationActionChannelTerms(PubSubMessage):
>>>>>>> 7f2a1f71

    __slots__ = "type", "channel_id", "id", "text", "requester", "expires_at", "updated_at", "from_automod"

    def __init__(self, client: Client, topic: str, data: dict):
        super().__init__(client, topic, data)
        self.type: str = data["message"]["type"]
        self.channel_id = int(data["message"]["data"]["channel_id"])
        self.id: str = data["message"]["data"]["id"]
        self.text: str = data["message"]["data"]["text"]
        self.requester = PartialUser(
            client._http, data["message"]["data"]["requester_id"], data["message"]["data"]["requester_login"]
        )

        self.expires_at = self.updated_at = None
        if data["message"]["data"]["expires_at"]:
<<<<<<< HEAD
            self.expires_at = datetime.datetime.strptime(
                data["message"]["data"]["expires_at"][0:25] + data["message"]["data"]["expires_at"][28:],
                "%Y-%m-%dT%H:%M:%S.%fZ",
            )

        if data["message"]["data"]["updated_at"]:
            self.updated_at = datetime.datetime.strptime(
                data["message"]["data"]["updated_at"][0:25] + data["message"]["data"]["updated_at"][28:],
                "%Y-%m-%dT%H:%M:%S.%fZ",
            )


class PubSubModerationActionModeratorAdd(PubSubMessage):
    """
    A moderator add event.

    Attributes
    -----------
    channel_id: :class:`int`
        The channel id the moderator was added to.
    moderation_action: :class:`str`
        Redundant.
    target: :class:`twitchio.PartialUser`
        The person who was added as a mod.
    created_by: :class:`twitchio.PartialUser`
        The person who added the mod.
    """
=======
            self.expires_at = datetime.datetime.strptime(data["message"]["data"]["expires_at"], "%Y-%m-%dT%H:%M:%SZ")

        if data["message"]["data"]["updated_at"]:
            self.updated_at = datetime.datetime.strptime(data["message"]["data"]["updated_at"], "%Y-%m-%dT%H:%M:%SZ")

        self.from_automod: bool = data["message"]["data"]["from_automod"]


class PubSubModerationActionModeratorAdd(PubSubMessage):
>>>>>>> 7f2a1f71

    __slots__ = "channel_id", "target", "moderation_action", "created_by"

    def __init__(self, client: Client, topic: str, data: dict):
        super().__init__(client, topic, data)
        self.channel_id = int(data["message"]["data"]["channel_id"])
        self.moderation_action: str = data["message"]["data"]["moderation_action"]
        self.target = PartialUser(
            client._http, data["message"]["data"]["target_user_id"], data["message"]["data"]["target_user_login"]
        )
        self.created_by = PartialUser(
            client._http, data["message"]["data"]["created_by_user_id"], data["message"]["data"]["created_by"]
        )


<<<<<<< HEAD
_mod_actions = {
    "approve_unban_request": PubSubModerationActionBanRequest,
    "deny_unban_request": PubSubModerationActionBanRequest,
    "channel_terms_action": PubSubModerationActionChannelTerms,
    "moderator_added": PubSubModerationActionModeratorAdd,
    "moderation_action": PubSubModerationAction,
}


def _find_mod_action(client: Client, topic: str, data: dict):
    typ = data["message"]["type"]
    if typ in _mod_actions:
        return _mod_actions[typ](client, topic, data)
=======
def _find_mod_action(client: Client, topic: str, data: dict):
    typ = data["message"]["type"]
    if typ in ("approve_unban_request", "deny_unban_request"):
        return PubSubModerationActionBanRequest(client, topic, data)

    elif typ == "channel_terms_action":
        return PubSubModerationActionChannelTerms(client, topic, data)

    elif typ == "moderator_added":
        return PubSubModerationActionModeratorAdd(client, topic, data)

>>>>>>> 7f2a1f71
    else:
        raise ValueError(f"unknown pubsub moderation action '{typ}'")


_mapping = {
    "channel-bits-events-v2": ("pubsub_bits", PubSubBitsMessage),
    "channel-bits-badge-unlocks": ("pubsub_bits_badge", PubSubBitsBadgeMessage),
    "channel-subscribe-events-v1": ("pubsub_subscription", None),
    "chat_moderator_actions": ("pubsub_moderation", _find_mod_action),
    "channel-points-channel-v1": ("pubsub_channel_points", PubSubChannelPointsMessage),
    "whispers": ("pubsub_whisper", None),
}


def create_message(client, msg: dict):
    topic = msg["data"]["topic"].split(".")[0]
    r = _mapping[topic]
    return r[0], r[1](client, topic, msg["data"])<|MERGE_RESOLUTION|>--- conflicted
+++ resolved
@@ -37,10 +37,7 @@
     "PubSubChatMessage",
     "PubSubBadgeEntitlement",
     "PubSubChannelPointsMessage",
-<<<<<<< HEAD
     "PubSubModerationAction",
-=======
->>>>>>> 7f2a1f71
     "PubSubModerationActionModeratorAdd",
     "PubSubModerationActionBanRequest",
     "PubSubModerationActionChannelTerms",
@@ -231,7 +228,6 @@
         self.status: str = redemption["status"]
 
 
-<<<<<<< HEAD
 class PubSubModerationAction(PubSubMessage):
     """
     A basic moderation action.
@@ -251,9 +247,6 @@
     from_automod: :class:`bool`
         Whether this action was done automatically or not.
     """
-=======
-class PubSubModerationActionBanRequest(PubSubMessage):
->>>>>>> 7f2a1f71
 
     __slots__ = "action", "args", "created_by", "message_id", "target", "from_automod"
 
@@ -275,7 +268,6 @@
         self.from_automod: bool = data["message"]["data"]["from_automod"]
 
 
-<<<<<<< HEAD
 class PubSubModerationActionBanRequest(PubSubMessage):
     """
     A Ban/Unban event
@@ -330,9 +322,6 @@
     requester: :class:`twitchio.PartialUser`
         The requester of this Term.
     """
-=======
-class PubSubModerationActionChannelTerms(PubSubMessage):
->>>>>>> 7f2a1f71
 
     __slots__ = "type", "channel_id", "id", "text", "requester", "expires_at", "updated_at", "from_automod"
 
@@ -348,7 +337,6 @@
 
         self.expires_at = self.updated_at = None
         if data["message"]["data"]["expires_at"]:
-<<<<<<< HEAD
             self.expires_at = datetime.datetime.strptime(
                 data["message"]["data"]["expires_at"][0:25] + data["message"]["data"]["expires_at"][28:],
                 "%Y-%m-%dT%H:%M:%S.%fZ",
@@ -376,17 +364,6 @@
     created_by: :class:`twitchio.PartialUser`
         The person who added the mod.
     """
-=======
-            self.expires_at = datetime.datetime.strptime(data["message"]["data"]["expires_at"], "%Y-%m-%dT%H:%M:%SZ")
-
-        if data["message"]["data"]["updated_at"]:
-            self.updated_at = datetime.datetime.strptime(data["message"]["data"]["updated_at"], "%Y-%m-%dT%H:%M:%SZ")
-
-        self.from_automod: bool = data["message"]["data"]["from_automod"]
-
-
-class PubSubModerationActionModeratorAdd(PubSubMessage):
->>>>>>> 7f2a1f71
 
     __slots__ = "channel_id", "target", "moderation_action", "created_by"
 
@@ -402,7 +379,6 @@
         )
 
 
-<<<<<<< HEAD
 _mod_actions = {
     "approve_unban_request": PubSubModerationActionBanRequest,
     "deny_unban_request": PubSubModerationActionBanRequest,
@@ -416,19 +392,7 @@
     typ = data["message"]["type"]
     if typ in _mod_actions:
         return _mod_actions[typ](client, topic, data)
-=======
-def _find_mod_action(client: Client, topic: str, data: dict):
-    typ = data["message"]["type"]
-    if typ in ("approve_unban_request", "deny_unban_request"):
-        return PubSubModerationActionBanRequest(client, topic, data)
-
-    elif typ == "channel_terms_action":
-        return PubSubModerationActionChannelTerms(client, topic, data)
-
-    elif typ == "moderator_added":
-        return PubSubModerationActionModeratorAdd(client, topic, data)
-
->>>>>>> 7f2a1f71
+
     else:
         raise ValueError(f"unknown pubsub moderation action '{typ}'")
 
